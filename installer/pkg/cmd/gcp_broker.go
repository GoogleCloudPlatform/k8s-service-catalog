/*
Copyright 2017 Google Inc.

Licensed under the Apache License, Version 2.0 (the "License");
you may not use this file except in compliance with the License.
You may obtain a copy of the License at

    https://www.apache.org/licenses/LICENSE-2.0

Unless required by applicable law or agreed to in writing, software
distributed under the License is distributed on an "AS IS" BASIS,
WITHOUT WARRANTIES OR CONDITIONS OF ANY KIND, either express or implied.
See the License for the specific language governing permissions and
limitations under the License.
*/

package cmd

import (
	"bytes"
	"context"
	"crypto/md5"
	"encoding/base32"
	"encoding/base64"
	"encoding/json"
	"errors"
	"fmt"
	"io/ioutil"
	"net/http"
	"os"
	"os/exec"
	"path/filepath"
	"strings"

	"github.com/GoogleCloudPlatform/k8s-service-catalog/installer/pkg/broker-cli/auth"
	"github.com/GoogleCloudPlatform/k8s-service-catalog/installer/pkg/broker-cli/client/adapter"
	"github.com/GoogleCloudPlatform/k8s-service-catalog/installer/pkg/gcp"
	"github.com/spf13/cobra"
)

const (
	oldBrokerSAName                = "service-catalog-gcp"
	brokerSANamePrefix             = "scg-"
	brokerSARole                   = "roles/servicebroker.operator"
	gcpBrokerTemplateDir           = "templates/gcp/"
	gcpBrokerDeprecatedTemplateDir = "templates/gcp-deprecated/"
)

var (
	gcpBrokerDeprecatedFileNames = []string{"google-oauth-deployment", "service-account-secret"}
	gcpBrokerFileNames = []string{"namespace", "gcp-broker", "google-oauth-deployment", "service-account-secret", "google-oauth-rbac", "google-oauth-service-account"}

	requiredAPIs = []string{
		"servicebroker.googleapis.com",
		"iam.googleapis.com",
<<<<<<< HEAD
=======
		"bigtableadmin.googleapis.com",
		"cloudkms.googleapis.com",
>>>>>>> d3060712
		"cloudresourcemanager.googleapis.com",
		// In the future, the APIs below will be enabled on-demand.
		"bigtableadmin.googleapis.com",
		"ml.googleapis.com",
		"pubsub.googleapis.com",
		"spanner.googleapis.com",
		"sqladmin.googleapis.com",
	}
)

func NewAddGCPBrokerCmd() *cobra.Command {
	return &cobra.Command{
		Use:   "add-gcp-broker",
		Short: "Adds GCP broker",
		Long:  `Adds a GCP broker to Service Catalog`,
		RunE: func(cmd *cobra.Command, args []string) error {
			if err := addGCPBroker(); err != nil {
				fmt.Println("failed to configure GCP broker")
				return err
			}
			fmt.Println("GCP broker added successfully.")
			return nil
		},
	}
}

func addGCPBroker() error {
	projectID, err := gcp.GetConfigValue("core", "project")
	if err != nil {
		return fmt.Errorf("error getting configured project value : %v", err)
	}

	fmt.Println("using project: ", projectID)

	err = gcp.EnableAPIs(requiredAPIs)
	if err != nil {
		var b bytes.Buffer
		fmt.Fprintln(&b, "error enabling APIs. To make sure all APIs are correctly enabled, use links below:")
		for _, a := range requiredAPIs {
			fmt.Fprintf(&b, "   %s: https://console.cloud.google.com/apis/library/%s/?project=%s\n", a, a, projectID)
		}
		return errors.New(b.String())
	}

	fmt.Println("enabled required APIs:")
	for _, a := range requiredAPIs {
		fmt.Printf("  %s\n", a)
	}

	brokerSAName, err := constructSAName()
	if err != nil {
		return fmt.Errorf("error constructing service account name: %v", err)
	}

	brokerSAEmail := fmt.Sprintf("%s@%s.iam.gserviceaccount.com", brokerSAName, projectID)
	err = getOrCreateGCPServiceAccount(brokerSAName, brokerSAEmail)
	if err != nil {
		return err
	}

	err = gcp.AddServiceAccountPerms(projectID, brokerSAEmail, brokerSARole)
	if err != nil {
		return err
	}

	// create temporary directory for k8s artifacts and other temporary files
	dir, err := ioutil.TempDir("/tmp", "service-catalog-gcp")
	if err != nil {
		return fmt.Errorf("error creating temporary dir: %v", err)
	}

	keyFile := filepath.Join(dir, "key.json")
	err = gcp.CreateServiceAccountKey(brokerSAEmail, keyFile)
	if err != nil {
		return fmt.Errorf("error creating service account key :%v", err)
	}
	fmt.Println("generated the key at :", keyFile)

	key, err := base64FileContent(keyFile)
	if err != nil {
		return fmt.Errorf("error reading content of the key file : %v", err)
	}

	vb, err := getOrCreateVirtualBroker(projectID, "default", "Default Broker")
	if err != nil {
		// Clean up the newly generated key if the command failed.
		cleanupNewKey(brokerSAEmail, key)
		return fmt.Errorf("error retrieving or creating default broker : %v", err)
	}

	data := map[string]interface{}{
		"SvcAccountKey": key,
		"GCPBrokerURL":  vb.URL,
	}

	// generate config files and deploy the GCP broker resources
	err = generateConfigs(dir, gcpBrokerTemplateDir, gcpBrokerFileNames, data)
	if err != nil {
		// Clean up the newly generated key if the command failed.
		cleanupNewKey(brokerSAEmail, key)
		return fmt.Errorf("error generating configs for GCP broker :: %v", err)
	}

	err = deployConfigs(dir, gcpBrokerFileNames)
	if err != nil {
		// Clean up the newly generated key if the command failed.
		cleanupNewKey(brokerSAEmail, key)
		return fmt.Errorf("error deploying GCP broker configs :%v", err)
	}

	return err
}

func constructSAName() (string, error) {
	bout, err := exec.Command("kubectl", "config", "view", "--output", "json").CombinedOutput()
	if err != nil {
		return "", fmt.Errorf("error retriving kubernetes config: %s : %v", string(bout), err)
	}

	jout := make(map[string]interface{})
	err = json.Unmarshal(bout, &jout)
	if err != nil {
		return "", fmt.Errorf("error unmarshalling kubernetes config: %s : %v", string(bout), err)
	}

	// Get the name of the current cluster.
	fcn := jout["current-context"].(string)

	// Since there are limitations on the GCP service account name, we need to process the cluster name
	// before constructing the SA name with it.
	//
	// Hash the cluster name using MD5 algorithm.
	// This is because SA name only allows a maximum of 30 characters, so we need to reduce the length
	// of the cluster name.
	md5res := md5.Sum([]byte(fcn))
	var md5bytes []byte = md5res[:]

	// Use base32 to encode the MD5 hash result.
	// The result of MD5 hash will be a 32 digit hexadecimal number, so we need to further reduce the
	// length.
	res := base32.StdEncoding.EncodeToString(md5bytes)

	// Remove the last six "="s.
	// The raw result of MD5 hash is 16 bytes, so base32 encoding result will alway have a padding
	// "======".
	// This step can be replaced by base32.StdEncoding.WithPadding(base32.NoPadding) in Golang 1.9.
	res = strings.Trim(res, "=")

	// Add the prefix.
	res = fmt.Sprintf("%s%s", brokerSANamePrefix, res)

	// Convert the result to lowercase.
	// The result of base32 encoding contains uppercase letters but service account only allows
	// lowercase letters in the name.
	return strings.ToLower(res), nil
}

func getOrCreateGCPServiceAccount(name, email string) error {
	_, err := gcp.GetServiceAccount(email)
	if err != nil {
		// TODO(droot): distinguish between real error and NOT_FOUND error
		err = gcp.CreateServiceAccount(name, "Service Catalog GCP Broker Service Account")
		if err != nil {
			return err
		}
	}
	return nil
}

func getOrCreateVirtualBroker(projectID, brokerName, brokerTitle string) (*virtualBroker, error) {
	// use the application default credentials
	brokerClient, err := httpAdapterFromAuthKey("")
	if err != nil {
		return nil, fmt.Errorf("failed to create broker client. You might want to run 'gcloud auth application-default login'")
	}

	brokerURL := "https://servicebroker.googleapis.com"
	errCode, respBody, err := brokerClient.CreateBroker(&adapter.CreateBrokerParams{
		URL:      brokerURL,
		Project:  projectID,
		Name:     brokerName,
		Title:    brokerTitle,
		Catalogs: []string{"projects/gcp-services/catalogs/gcp-catalog"},
	})
	if errCode == 409 {
		return &virtualBroker{
			Name:     brokerName,
			URL:      fmt.Sprintf("%s/v1beta1/projects/%s/brokers/%s", brokerURL, projectID, brokerName),
			Title:    brokerTitle,
			Catalogs: []string{"projects/gcp-services/catalogs/gcp-catalog"},
		}, nil
	}

	if err != nil {
		return nil, err
	}

	var vb virtualBroker
	err = json.Unmarshal(respBody, &vb)
	return &vb, err
}

// virtualBroker represents a GCP virtual broker.
type virtualBroker struct {
	Name     string   `json:"name"`
	Title    string   `json:"title"`
	Catalogs []string `json:"catalogs"`
	URL      string   `json:"url"`
}

// getContext returns a context using information from flags.
func getContext() context.Context {
	// TODO(richardfung): add flags so users can control this?
	return context.Background()
}

// httpAdapterFromAuthKey returns an http adapter with credentials to gcloud if
// keyFile is not set and to a service account if it is set.
func httpAdapterFromAuthKey(keyFile string) (*adapter.HttpAdapter, error) {
	var client *http.Client
	var err error
	if keyFile != "" {
		client, err = auth.HttpClientFromFile(getContext(), keyFile)
		if err != nil {
			return nil, fmt.Errorf("error creating http client from service account file %s: %v", keyFile, err)
		}
	} else {
		client, err = auth.HttpClientWithDefaultCredentials(getContext())
		if err != nil {
			return nil, fmt.Errorf("Error creating http client using default gcloud credentials: %v", err)
		}
	}
	return adapter.NewHttpAdapter(client), nil
}

// cleanupNewKey removes the newly generated service account key.
func cleanupNewKey(email, key string) {
	keyBytes, err := base64.StdEncoding.DecodeString(key)
	if err != nil {
		// Silently return if there is an error decoding the newly generated key.
		return
	}

	keyJson := make(map[string]interface{})
	err = json.Unmarshal(keyBytes, &keyJson)
	if err != nil {
		// Silently return if there is an error unmarshalling the key.
		return
	}

	keyID := keyJson["private_key_id"].(string)
	gcp.RemoveServiceAccountKey(email, keyID)
}

func NewRemoveGCPBrokerCmd() *cobra.Command {
	return &cobra.Command{
		Use:   "remove-gcp-broker",
		Short: "Remove GCP broker",
		Long:  `Removes a GCP broker from service catalog`,
		RunE: func(cmd *cobra.Command, args []string) error {
			if err := removeGCPBroker(); err != nil {
				fmt.Println("failed to remove GCP broker")
				return err
			}
			fmt.Println("GCP broker removed successfully.")
			return nil
		},
	}
}

func removeGCPBroker() error {
	// Create temporary directory for k8s artifacts and other temporary files.
	dir, err := ioutil.TempDir("/tmp", "service-catalog-gcp")
	if err != nil {
		return fmt.Errorf("error creating temporary dir: %v", err)
	}

	defer os.RemoveAll(dir)

	// remove GCP Broker k8s resources
	err = generateConfigs(dir, gcpBrokerTemplateDir, gcpBrokerFileNames, nil)
	if err != nil {
		return fmt.Errorf("error generating configs for GCP :: %v", err)
	}

	err = removeConfigs(dir, gcpBrokerFileNames)
	if err != nil {
		return fmt.Errorf("error deleting broker resources : %v", err)
	}

	// due to moving the google-oauth resources to a separate namespace, we
	// must also remove deprecated GCP Broker k8s resources for backwards
	// compatibility
	err = removeDeprecatedGCPBrokerResources()
	if err != nil {
		return fmt.Errorf("error deleting broker resources : %v", err)
	}

	projectID, err := gcp.GetConfigValue("core", "project")
	if err != nil {
		return fmt.Errorf("error getting configured project value : %v", err)
	}

	brokerSAName, err := constructSAName()
	if err != nil {
		return fmt.Errorf("error constructing service account name: %v", err)
	}

	brokerSAEmail := fmt.Sprintf("%s@%s.iam.gserviceaccount.com", brokerSAName, projectID)
	_, err = gcp.GetServiceAccount(brokerSAEmail)
	if err != nil {
		// TODO(maqiuyujoyce): distinguish between real error and NOT_FOUND error
		oldBrokerSAEmail := fmt.Sprintf("%s@%s.iam.gserviceaccount.com", oldBrokerSAName, projectID)
		_, err := gcp.GetServiceAccount(oldBrokerSAEmail)
		if err == nil {
			fmt.Printf("WARNING: Service account %s is deprecated now. Please clean it up from your GCP project.\n", oldBrokerSAEmail)
		}

		// If we can't retrieve any of the service accounts, then it means either there is
		// something wrong with IAM server, or both accounts are invalid/nonexistent. And
		// we should safely assume the remove process is done.
		return nil
	}

	// Remove the Service Broker Operator role.
	err = gcp.RemoveServiceAccountPerms(projectID, brokerSAEmail, brokerSARole)
	if err != nil {
		return err
	}

	// Clean up all the associated keys.
	err = gcp.RemoveAllServiceAccountKeys(brokerSAEmail)
	if err != nil {
		return err
	}

	return nil
}

// removeDeprecatedGCPBrokerResources removes GCP broker-related k8s resources
// that were created by a previous version of this tool in a different namespace,
// for backwards compatibility
func removeDeprecatedGCPBrokerResources() error {
	dir, err := ioutil.TempDir("/tmp", "service-catalog-gcp-deprecated")
	if err != nil {
		return fmt.Errorf("error creating temporary dir: %v", err)
	}

	defer os.RemoveAll(dir)

	err = generateConfigs(dir, gcpBrokerDeprecatedTemplateDir, gcpBrokerDeprecatedFileNames, nil)
	if err != nil {
		return fmt.Errorf("error generating configs: %v", err)
	}

	err = removeConfigs(dir, gcpBrokerDeprecatedFileNames)
	if err != nil {
		return err
	}

	return nil
}

func generateConfigs(genDir, templateDir string, filenames []string, data map[string]interface{}) error {
	for _, f := range filenames {
		if err := generateFileFromTmpl(filepath.Join(genDir, f+".yaml"), templateDir+f+".yaml.tmpl", data); err != nil {
			return err
		}
	}
	return nil
}

func deployConfigs(dir string, filenames[]string) error {
	for _, f := range filenames {
		output, err := exec.Command("kubectl", "apply", "-f", filepath.Join(dir, f+".yaml")).CombinedOutput()
		// TODO: cleanup
		if err != nil {
			return fmt.Errorf("deploy failed with output: %s :%v", err, string(output))
		}
	}
	return nil
}

func removeConfigs(dir string, filenames []string) error {
	for _, f := range filenames {
		output, err := exec.Command("kubectl", "delete", "-f", filepath.Join(dir, f+".yaml"), "--ignore-not-found").CombinedOutput()
		// TODO: cleanup
		if err != nil {
			return fmt.Errorf("failed to delete resources output: %s :%v", err, string(output))
		}
	}
	return nil
}<|MERGE_RESOLUTION|>--- conflicted
+++ resolved
@@ -51,14 +51,9 @@
 	gcpBrokerFileNames = []string{"namespace", "gcp-broker", "google-oauth-deployment", "service-account-secret", "google-oauth-rbac", "google-oauth-service-account"}
 
 	requiredAPIs = []string{
+		"cloudresourcemanager.googleapis.com",
+		"iam.googleapis.com",
 		"servicebroker.googleapis.com",
-		"iam.googleapis.com",
-<<<<<<< HEAD
-=======
-		"bigtableadmin.googleapis.com",
-		"cloudkms.googleapis.com",
->>>>>>> d3060712
-		"cloudresourcemanager.googleapis.com",
 		// In the future, the APIs below will be enabled on-demand.
 		"bigtableadmin.googleapis.com",
 		"ml.googleapis.com",
